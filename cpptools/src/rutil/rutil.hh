#ifndef __PYJETTY_RUTIL__HH
#define __PYJETTY_RUTIL__HH

#include <TObject.h>
#include <TH2.h>
#include <THn.h>

//#if USE_ROOUNFOLD
#include <RooUnfoldResponse.h>
//#endif

namespace RUtil
{
    class Test : public TObject
    {
    public:
        Test() : TObject()
        {;}
        virtual ~Test() {;}
        void setMember(Double_t v) {fMember = v;}
        Double_t getMember() {return fMember;}

    private:
        Double_t fMember;

    ClassDef(Test, 1)
    };


    typedef double (*prior_scale_func)(const double & obs_true,
                                       const double & content,
                                       const double & prior_variation_parameter);

    double prior_scale_func_0(const double & obs_true, const double & content,
                              const double & prior_variation_parameter);
    double prior_scale_func_1(const double & obs_true, const double & content,
                              const double & prior_variation_parameter);
    double prior_scale_func_2(const double & obs_true, const double & content,
                              const double & prior_variation_parameter);
    double prior_scale_func_3(const double & obs_true, const double & content,
                              const double & prior_variation_parameter);
    double prior_scale_func_4(const double & obs_true, const double & content,
                              const double & prior_variation_parameter);
    double prior_scale_func_def(const double & obs_true, const double & content,
                                const double & prior_variation_parameter);

	void delete_h(TH2* h);
	void delete_h(THn* h);

	bool* sorted_match(const int* a, const int a_len, const int* b, const int b_len);

    //------------------------------------------------------
    // Rebinning utilities
    class HistUtils : public TObject
    {
    public:
        HistUtils() : TObject()
        {;}
        virtual ~HistUtils() {;}

        // Rebin 2D histogram h with name hname using axes given by x_bins and y_bins
        TH2F* rebin_th2(TH2F & h_to_rebin, char* hname, double* x_bins, int n_x_bins,
                        double* y_bins, int n_y_bins, bool move_y_underflow = false);

        // Rebin 2D histogram h with name hname using axes given by x_bins and y_bins
        TH2D* rebin_th2(TH2D & h_to_rebin, char* hname, double* x_bins, int n_x_bins,
                        double* y_bins, int n_y_bins, bool move_y_underflow = false);

        // Rebin N-dimensional THn to a new histogram with name name_thn_rebinned using provided axes
        // WARNING: currently requires n_dim = 4
        THnF* rebin_thn(const std::string & response_file_name,
                        const THnF* thn,
                        const std::string & name_thn_rebinned,
                        const std::string & name_roounfold,
                        const int & n_dim,
                        const int & n_pt_bins_det,
                        const double* det_pt_bin_array,
                        const int & n_obs_bins_det,
                        const double* det_bin_array,
                        const int & n_pt_bins_truth,
                        const double* truth_pt_bin_array,
                        const int & n_obs_bins_truth,
                        const double* truth_bin_array,
                        const std::string & label="",
                        const double & prior_variation_parameter=0.,
                        const int & prior_option=1,
                        const bool move_underflow=false,
                        const bool use_miss_fake=false,
                        const bool do_roounfoldresponse=true);

<<<<<<< HEAD
        //---------------------------------------------------------------
        // Remove outliers from a TH1 via "simple" method:
        //   delete any bin contents with N counts < limit
        // Modifies histogram in-place and returns its pointer
        //---------------------------------------------------------------
        TH1* simpleRemoveOutliers(TH1* hist, bool verbose, int limit);

        //---------------------------------------------------------------
        // Remove outliers from a THn via "simple" method:
        //   delete any bin contents with N counts < limit
        // Modifies histogram in-place and returns its pointer
        //---------------------------------------------------------------
        THn* simpleRemoveOutliersTHn(THn* hist, bool verbose, int limit, int dim);

        //------------------------------------------------------
        // Convolution of nonperturbative shape functions

        // Create and return 2D histogram, convolving h with shape function
        TH2D* convolve_F_np(const double & Omega, const double & R, const double & beta,
                            const double* ob_bins, const int & n_ob_bins, const double* obs,
                            const double* ob_bin_width,
                            const double* pT_bins, const int & n_pT_bins, const double* pTs,
                            const TH2D & h, const std::string & name, const bool groomed = false,
                            const double & sd_beta = 0, const double & sd_zcut = 0.2,
                            const std::string & option = "");

        double find_cell(double val, const double * cell, const int range, bool phi);
=======
		//------------------------------------------------------
		// Convolution of nonperturbative shape functions

		// Create and return 2D histogram, convolving h with shape function
		TH2D* convolve_F_np(const double & Omega, const double & R, const double & beta,
							const double* ob_bins, const int & n_ob_bins, const double* obs,
							const double* ob_bin_width,
							const double* pT_bins, const int & n_pT_bins, const double* pTs,
							const TH2D & h, const std::string & name, const bool groomed = false,
							const double & sd_beta = 0, const double & sd_zcut = 0.2,
							const std::string & option = "");
							
		double find_cell(double val, const double * cell, const int range, bool phi);
>>>>>>> 89b535a1

    private:
        // Create empty THn using provided axes
        THnF* create_empty_thn(const char* name, const int & n_dim,
                               const int & n_pt_bins_det, const double* det_pt_bin_array,
                               const int & n_obs_bins_det, const double* det_bin_array,
                               const int & n_pt_bins_truth, const double* truth_pt_bin_array,
                               const int & n_obs_bins_truth, const double* truth_bin_array);

        RooUnfoldResponse* create_empty_roounfoldresponse(
            THnF* thn_rebinned, const std::string & name_roounfold, const std::string & label);

        // Fill empty thn_rebinned with data from thn
        void fill_rebinned_thn(const std::string & response_file_name, const THnF* thn,
                               THnF* thn_rebinned, const unsigned int & n_dim,
                               const prior_scale_func prior_scale_f,
                               const bool do_roounfoldresponse=true,
                               RooUnfoldResponse* roounfold_response=nullptr,
                               const float min_det_pt=0.,
                               const float min_truth_pt=0.,
                               const float min_det=0.,
                               const float min_truth=0.,
                               const float max_det_pt=0.,
                               const float max_truth_pt=0.,
                               const float max_det=0.,
                               const float max_truth=0.,
                               const double & prior_variation_parameter=0.,
                               const bool move_underflow=false,
                               const bool use_miss_fake=false);

        // Set scaling of prior
        prior_scale_func prior_scale_factor_obs(const int & option);

        // Recursive helper function for simpleRemoveOutliersTHn()
        void simpleRemoveOutliersTHn_recurse(
            THn* hist, int limit, int dim, int* n_bins, int* x, int dim_to_update);

        //------------------------------------------------------
        // Convolution of nonperturbative shape functions

        // Non-perturbative parameter with factored-out beta dependence
        // Omega is Omega_{a=0} == Omega_{beta=2}  (universal[?])
        inline double Omega_beta(const double & Omega, const double & beta);

        // Shape function for convolving nonperturbative effects
        inline double F_np(const double & Omega, const double & k, const double & beta);

    ClassDef(HistUtils, 1)
    };

};
#endif<|MERGE_RESOLUTION|>--- conflicted
+++ resolved
@@ -88,7 +88,6 @@
                         const bool use_miss_fake=false,
                         const bool do_roounfoldresponse=true);
 
-<<<<<<< HEAD
         //---------------------------------------------------------------
         // Remove outliers from a TH1 via "simple" method:
         //   delete any bin contents with N counts < limit
@@ -116,21 +115,8 @@
                             const std::string & option = "");
 
         double find_cell(double val, const double * cell, const int range, bool phi);
-=======
-		//------------------------------------------------------
-		// Convolution of nonperturbative shape functions
 
-		// Create and return 2D histogram, convolving h with shape function
-		TH2D* convolve_F_np(const double & Omega, const double & R, const double & beta,
-							const double* ob_bins, const int & n_ob_bins, const double* obs,
-							const double* ob_bin_width,
-							const double* pT_bins, const int & n_pT_bins, const double* pTs,
-							const TH2D & h, const std::string & name, const bool groomed = false,
-							const double & sd_beta = 0, const double & sd_zcut = 0.2,
-							const std::string & option = "");
-							
-		double find_cell(double val, const double * cell, const int range, bool phi);
->>>>>>> 89b535a1
+        double find_cell(double val, const double * cell, const int range, bool phi);
 
     private:
         // Create empty THn using provided axes
